﻿<?xml version="1.0" encoding="utf-8"?>
<Project Sdk="Microsoft.NET.Sdk" ToolsVersion="15.0">
 <PropertyGroup>
    <OutputType>Library</OutputType>
    <AppDesignerFolder>Properties</AppDesignerFolder>
    <RootNamespace>Rebus</RootNamespace>
    <AssemblyName>Rebus.SqlServer</AssemblyName>
    <TargetFrameworks>net45;netstandard1.6</TargetFrameworks>
    <GenerateAssemblyInfo>false</GenerateAssemblyInfo>
    <Authors>mookid8000</Authors>
    <PackageLicenseUrl>https://raw.githubusercontent.com/rebus-org/Rebus/master/LICENSE.md</PackageLicenseUrl>
    <PackageProjectUrl>http://mookid.dk/oncode/rebus</PackageProjectUrl>
    <Copyright>Copyright 2012-2016</Copyright>
    <PackageTags>rebus queue messaging service bus sql-server sqlserver mssql sql</PackageTags>
    <PackageIconUrl>https://github.com/mookid8000/Rebus/raw/master/artwork/little_rebusbus2_copy-200x200.png</PackageIconUrl>
    <RepositoryUrl>https://github.com/rebus-org/Rebus</RepositoryUrl>
    <RepositoryType>git</RepositoryType>
  </PropertyGroup>
  <PropertyGroup Condition=" '$(Configuration)|$(Platform)' == 'Debug|AnyCPU' ">
    <DebugSymbols>true</DebugSymbols>
    <DebugType>full</DebugType>
    <Optimize>false</Optimize>
    <OutputPath>bin\Debug\</OutputPath>
    <DefineConstants>DEBUG;TRACE</DefineConstants>
    <ErrorReport>prompt</ErrorReport>
    <WarningLevel>4</WarningLevel>
    <DocumentationFile>bin\Debug\Rebus.SqlServer.xml</DocumentationFile>
  </PropertyGroup>
  <PropertyGroup Condition=" '$(Configuration)|$(Platform)' == 'Release|AnyCPU' ">
    <DebugType>pdbonly</DebugType>
    <Optimize>true</Optimize>
    <OutputPath>bin\Release\</OutputPath>
    <DefineConstants>RELEASE</DefineConstants>
    <ErrorReport>prompt</ErrorReport>
    <WarningLevel>4</WarningLevel>
    <TreatWarningsAsErrors>true</TreatWarningsAsErrors>
    <DocumentationFile>bin\Release\Rebus.SqlServer.xml</DocumentationFile>
  </PropertyGroup>
  <PropertyGroup Condition=" '$(TargetFramework)' == 'net45' ">
    <DefineConstants>NET45</DefineConstants>
  </PropertyGroup>
  <PropertyGroup Condition=" '$(TargetFramework)' == 'netstandard1.6' ">
    <DefineConstants>NETSTANDARD1_6</DefineConstants>
  </PropertyGroup>
  <ItemGroup>
<<<<<<< HEAD
    <Compile Remove="Properties\AssemblyInfo.cs" />
=======
    <Reference Include="Rebus, Version=3.1.5.0, Culture=neutral, processorArchitecture=MSIL">
      <HintPath>..\packages\Rebus.3.1.5\lib\NET45\Rebus.dll</HintPath>
    </Reference>
    <Reference Include="System" />
    <Reference Include="System.Configuration" />
    <Reference Include="System.Core" />
    <Reference Include="System.Transactions" />
    <Reference Include="System.Xml.Linq" />
    <Reference Include="System.Data.DataSetExtensions" />
    <Reference Include="Microsoft.CSharp" />
    <Reference Include="System.Data" />
    <Reference Include="System.Net.Http" />
    <Reference Include="System.Xml" />
  </ItemGroup>
  <ItemGroup>
    <Compile Include="Config\SqlServerSagaConfigurationExtensions.cs" />
    <Compile Include="Config\SqlServerSagaSnapshotsConfigurationExtensions.cs" />
    <Compile Include="Config\SqlServerSubscriptionsConfigurationExtensions.cs" />
    <Compile Include="Properties\AssemblyInfo_Patch.cs" />
    <Compile Include="Config\SqlServerDataBusConfigurationExtensions.cs" />
    <Compile Include="SqlServer\DataBus\SqlServerDataBusStorage.cs" />
    <Compile Include="SqlServer\DataBus\StreamWrapper.cs" />
    <Compile Include="SqlServer\DisabledTimeoutManager.cs" />
    <Compile Include="SqlServer\DbConnectionFactoryProvider.cs" />
    <Compile Include="SqlServer\DbConnectionProvider.cs" />
    <Compile Include="SqlServer\DbConnectionWrapper.cs" />
    <Compile Include="SqlServer\IDbConnection.cs" />
    <Compile Include="SqlServer\IDbConnectionProvider.cs" />
    <Compile Include="SqlServer\Ponder.cs" />
    <Compile Include="SqlServer\SqlServerMagic.cs" />
    <Compile Include="Config\SqlServerTimeoutsConfigurationExtensions.cs" />
    <Compile Include="SqlServer\Sagas\SqlServerSagaSnapshotStorage.cs" />
    <Compile Include="SqlServer\Sagas\SqlServerSagaStorage.cs" />
    <Compile Include="SqlServer\Subscriptions\SqlServerSubscriptionStorage.cs" />
    <Compile Include="SqlServer\TableName.cs" />
    <Compile Include="SqlServer\Timeouts\SqlServerTimeoutManager.cs" />
    <None Include="packages.config" />
>>>>>>> 4c23693c
    <None Include="Properties\AssemblyInfo.cs" />
  </ItemGroup>
  <ItemGroup>
    <PackageReference Include="rebus" Version="4.0.0-b10" />
  </ItemGroup>
  <ItemGroup Condition=" '$(TargetFramework)' == 'netstandard1.6' ">
    <Reference Include="System.Data.Common" />
    <PackageReference Include="System.Data.SqlClient" Version="4.1.0" />
  </ItemGroup>
  <ItemGroup Condition=" '$(TargetFramework)' == 'net45' ">
    <Reference Include="Microsoft.CSharp" />
    <Reference Include="System.Core" />
    <Reference Include="System.Configuration" />
    <Reference Include="System.Transactions" />
  </ItemGroup>
  <Target Name="PreBuild" BeforeTargets="PreBuildEvent">
    <Exec Command="$(ProjectDir)..\scripts\patch_assemblyinfo.cmd $(ProjectDir)" />
  </Target>
</Project><|MERGE_RESOLUTION|>--- conflicted
+++ resolved
@@ -43,51 +43,11 @@
     <DefineConstants>NETSTANDARD1_6</DefineConstants>
   </PropertyGroup>
   <ItemGroup>
-<<<<<<< HEAD
     <Compile Remove="Properties\AssemblyInfo.cs" />
-=======
-    <Reference Include="Rebus, Version=3.1.5.0, Culture=neutral, processorArchitecture=MSIL">
-      <HintPath>..\packages\Rebus.3.1.5\lib\NET45\Rebus.dll</HintPath>
-    </Reference>
-    <Reference Include="System" />
-    <Reference Include="System.Configuration" />
-    <Reference Include="System.Core" />
-    <Reference Include="System.Transactions" />
-    <Reference Include="System.Xml.Linq" />
-    <Reference Include="System.Data.DataSetExtensions" />
-    <Reference Include="Microsoft.CSharp" />
-    <Reference Include="System.Data" />
-    <Reference Include="System.Net.Http" />
-    <Reference Include="System.Xml" />
-  </ItemGroup>
-  <ItemGroup>
-    <Compile Include="Config\SqlServerSagaConfigurationExtensions.cs" />
-    <Compile Include="Config\SqlServerSagaSnapshotsConfigurationExtensions.cs" />
-    <Compile Include="Config\SqlServerSubscriptionsConfigurationExtensions.cs" />
-    <Compile Include="Properties\AssemblyInfo_Patch.cs" />
-    <Compile Include="Config\SqlServerDataBusConfigurationExtensions.cs" />
-    <Compile Include="SqlServer\DataBus\SqlServerDataBusStorage.cs" />
-    <Compile Include="SqlServer\DataBus\StreamWrapper.cs" />
-    <Compile Include="SqlServer\DisabledTimeoutManager.cs" />
-    <Compile Include="SqlServer\DbConnectionFactoryProvider.cs" />
-    <Compile Include="SqlServer\DbConnectionProvider.cs" />
-    <Compile Include="SqlServer\DbConnectionWrapper.cs" />
-    <Compile Include="SqlServer\IDbConnection.cs" />
-    <Compile Include="SqlServer\IDbConnectionProvider.cs" />
-    <Compile Include="SqlServer\Ponder.cs" />
-    <Compile Include="SqlServer\SqlServerMagic.cs" />
-    <Compile Include="Config\SqlServerTimeoutsConfigurationExtensions.cs" />
-    <Compile Include="SqlServer\Sagas\SqlServerSagaSnapshotStorage.cs" />
-    <Compile Include="SqlServer\Sagas\SqlServerSagaStorage.cs" />
-    <Compile Include="SqlServer\Subscriptions\SqlServerSubscriptionStorage.cs" />
-    <Compile Include="SqlServer\TableName.cs" />
-    <Compile Include="SqlServer\Timeouts\SqlServerTimeoutManager.cs" />
-    <None Include="packages.config" />
->>>>>>> 4c23693c
     <None Include="Properties\AssemblyInfo.cs" />
   </ItemGroup>
   <ItemGroup>
-    <PackageReference Include="rebus" Version="4.0.0-b10" />
+    <PackageReference Include="rebus" Version="4.0.0-b12" />
   </ItemGroup>
   <ItemGroup Condition=" '$(TargetFramework)' == 'netstandard1.6' ">
     <Reference Include="System.Data.Common" />
