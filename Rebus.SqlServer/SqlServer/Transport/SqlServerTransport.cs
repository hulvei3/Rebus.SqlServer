﻿using System;
using System.Collections.Generic;
using System.Data;
using System.Data.SqlClient;
using System.Diagnostics;
using System.Linq;
using System.Threading;
using System.Threading.Tasks;
using Rebus.Bus;
using Rebus.Exceptions;
using Rebus.Extensions;
using Rebus.Logging;
using Rebus.Messages;
using Rebus.Serialization;
using Rebus.Threading;
using Rebus.Time;
using Rebus.Transport;

namespace Rebus.SqlServer.Transport
{
    /// <summary>
    /// Implementation of <see cref="ITransport"/> that uses SQL Server to do its thing
    /// </summary>
    public class SqlServerTransport : ITransport, IInitializable, IDisposable
    {
        static readonly HeaderSerializer HeaderSerializer = new HeaderSerializer();

        /// <summary>
        /// When a message is sent to this address, it will be deferred into the future!
        /// </summary>
        public const string MagicExternalTimeoutManagerAddress = "##### MagicExternalTimeoutManagerAddress #####";

        /// <summary>
        /// Special message priority header that can be used with the <see cref="SqlServerTransport"/>. The value must be an <see cref="Int32"/>
        /// </summary>
        public const string MessagePriorityHeaderKey = "rbs2-msg-priority";

        /// <summary>
        /// Key of the transport's currently used database connection. Can be retrieved from the context and used e.g.
        /// in a connection provider which is then in turn used in repositories and such. This way, "exactly once delivery" can actually be had.
        /// </summary>
        public const string CurrentConnectionKey = "sql-server-transport-current-connection";

        /// <summary>
        /// Default interval that will be used for <see cref="ExpiredMessagesCleanupInterval"/> unless it is explicitly set to something else
        /// </summary>
        public static readonly TimeSpan DefaultExpiredMessagesCleanupInterval = TimeSpan.FromSeconds(20);

        /// <summary>
        /// Size, in the database, of the recipient column
        /// </summary>
        protected const int RecipientColumnSize = 200;

        /// <summary>
        /// Connection provider for obtaining a database connection
        /// </summary>
        protected readonly IDbConnectionProvider ConnectionProvider;

        /// <summary>
        /// Name of the table this transport is using for storage
        /// </summary>
        protected readonly TableName ReceiveTableName;

        readonly AsyncBottleneck _bottleneck = new AsyncBottleneck(20);
        readonly ILog _log;
        readonly IAsyncTask _expiredMessagesCleanupTask;
        bool _disposed;

        /// <summary>
        /// Constructs the transport with the given <see cref="IDbConnectionProvider"/>
        /// </summary>
        public SqlServerTransport(IDbConnectionProvider connectionProvider, string inputQueueName, IRebusLoggerFactory rebusLoggerFactory, IAsyncTaskFactory asyncTaskFactory)
        {
            if (connectionProvider == null) throw new ArgumentNullException(nameof(connectionProvider));
            if (rebusLoggerFactory == null) throw new ArgumentNullException(nameof(rebusLoggerFactory));
            if (asyncTaskFactory == null) throw new ArgumentNullException(nameof(asyncTaskFactory));

            ConnectionProvider = connectionProvider;
            ReceiveTableName = inputQueueName != null ? TableName.Parse(inputQueueName) : null;

            _log = rebusLoggerFactory.GetLogger<SqlServerTransport>();

            ExpiredMessagesCleanupInterval = DefaultExpiredMessagesCleanupInterval;

            _expiredMessagesCleanupTask = asyncTaskFactory.Create("ExpiredMessagesCleanup", PerformExpiredMessagesCleanupCycle, intervalSeconds: 60);
        }

        /// <summary>
        /// Initializes the transport by starting a task that deletes expired messages from the SQL table
        /// </summary>
        public void Initialize()
        {
            if (ReceiveTableName == null) return;

            _expiredMessagesCleanupTask.Start();
        }

        /// <summary>
        /// Configures the interval between periodic deletion of expired messages. Defaults to <see cref="DefaultExpiredMessagesCleanupInterval"/>
        /// </summary>
        public TimeSpan ExpiredMessagesCleanupInterval { get; set; }

        /// <summary>
        /// Gets the name that this SQL transport will use to query by when checking the messages table
        /// </summary>
        public string Address => ReceiveTableName?.QualifiedName;

        /// <summary>
        /// Creates the table named after the given <paramref name="address"/>
        /// </summary>
        public void CreateQueue(string address)
        {
            if (address == null) return;

            AsyncHelpers.RunSync(() => EnsureTableIsCreatedAsync(TableName.Parse(address)));
        }

        /// <summary>
        /// Checks if the table with the configured name exists - if not, it will be created
        /// </summary>
        public void EnsureTableIsCreated()
        {
            try
            {
                AsyncHelpers.RunSync(() => EnsureTableIsCreatedAsync(ReceiveTableName));
            }
            catch
            {
                // if it failed because of a collision between another thread doing the same thing, just try again once:
                AsyncHelpers.RunSync(() => EnsureTableIsCreatedAsync(ReceiveTableName));
            }
        }

        async Task EnsureTableIsCreatedAsync(TableName tableName)
        {
            try
            {
                await InnerEnsureTableIsCreatedAsync(tableName);
            }
            catch (Exception)
            {
                // if it fails the first time, and if it's because of some kind of conflict,
                // we should run it again and see if the situation has stabilized
                await InnerEnsureTableIsCreatedAsync(tableName);
            }
        }

        async Task InnerEnsureTableIsCreatedAsync(TableName tableName)
        {
<<<<<<< HEAD
            var connection = _connectionProvider.GetConnection( 3 ).ConfigureAwait( false ).GetAwaiter().GetResult();
            using ( connection )
=======
            using (var connection = await ConnectionProvider.GetConnection())
>>>>>>> 6d8bf469
            {
                var tableNames = connection.GetTableNames();

                if (tableNames.Contains(tableName))
                {
                    _log.Info("Database already contains a table named {tableName} - will not create anything", tableName.QualifiedName);
                    await connection.Complete();
                    return;
                }

                _log.Info("Table {tableName} does not exist - it will be created now", tableName.QualifiedName);

                var receiveIndexName = $"IDX_RECEIVE_{tableName.Schema}_{tableName.Name}";
                var expirationIndexName = $"IDX_EXPIRATION_{tableName.Schema}_{tableName.Name}";

                ExecuteCommands(connection, $@"
IF NOT EXISTS (SELECT 1 FROM sys.schemas WHERE name = '{tableName.Schema}')
	EXEC('CREATE SCHEMA [{tableName.Schema}]')

----

IF NOT EXISTS (SELECT 1 FROM INFORMATION_SCHEMA.TABLES WHERE TABLE_SCHEMA = '{tableName.Schema}' AND TABLE_NAME = '{tableName.Name}')
    CREATE TABLE {tableName.QualifiedName}
    (
	    [id] [bigint] IDENTITY(1,1) NOT NULL,
	    [priority] [int] NOT NULL,
        [expiration] [datetimeoffset] NOT NULL,
        [visible] [datetimeoffset] NOT NULL,
	    [headers] [varbinary](max) NOT NULL,
	    [body] [varbinary](max) NOT NULL,
        CONSTRAINT [PK_{tableName.Schema}_{tableName.Name}] PRIMARY KEY CLUSTERED 
        (
	        [priority] ASC,
	        [id] ASC
        )
    )

----

IF NOT EXISTS (SELECT 1 FROM sys.indexes WHERE name = '{receiveIndexName}')
    CREATE NONCLUSTERED INDEX [{receiveIndexName}] ON {tableName.QualifiedName}
    (
	    [priority] ASC,
        [visible] ASC,
        [expiration] ASC,
	    [id] ASC
    )

----

IF NOT EXISTS (SELECT 1 FROM sys.indexes WHERE name = '{expirationIndexName}')
    CREATE NONCLUSTERED INDEX [{expirationIndexName}] ON {tableName.QualifiedName}
    (
        [expiration] ASC
    )

");

                var additional = AdditionalSchemaModifications();
                ExecuteCommands(connection, additional);
                await connection.Complete();
            }
        }

        /// <summary>
        /// Provides an oppurtunity for derived implementations to also update the schema
        /// </summary>
        protected virtual string AdditionalSchemaModifications()
        {
            return string.Empty;
        }

        static void ExecuteCommands(IDbConnection connection, string sqlCommands)
        {
            foreach (var sqlCommand in sqlCommands.Split(new[] { "----" }, StringSplitOptions.RemoveEmptyEntries))
            {
                using (var command = connection.CreateCommand())
                {
                    command.CommandText = sqlCommand;

                    Execute(command);
                }
            }
        }

        static void Execute(IDbCommand command)
        {
            try
            {
                command.ExecuteNonQuery();
            }
            catch (SqlException exception)
            {
                throw new RebusApplicationException(exception, $@"Error executing SQL command
{command.CommandText}
");
            }
        }

        /// <summary>
        /// Sends the given transport message to the specified destination queue address by adding it to the queue's table.
        /// </summary>
        public virtual async Task Send(string destinationAddress, TransportMessage message, ITransactionContext context)
        {
            var connection = await GetConnection(context);

            var destinationAddressToUse = GetDestinationAddressToUse(destinationAddress, message);

            try
            {
                await InnerSend(destinationAddressToUse, message, connection);
            }
            catch (Exception e)
            {
                throw new RebusApplicationException(e, $"Unable to send to destination {destinationAddress}");
            }
        }

        /// <summary>
        /// Receives the next message by querying the input queue table for a message with a recipient matching this transport's <see cref="Address"/>
        /// </summary>
        public async Task<TransportMessage> Receive(ITransactionContext context, CancellationToken cancellationToken)
        {
            using (await _bottleneck.Enter(cancellationToken))
            {
                return await ReceiveInternal(context, cancellationToken);
            }
        }

        /// <summary>
        /// Handle retrieving a message from the queue, decoding it, and performing any transaction maintenance.
        /// </summary>
        /// <param name="context">Tranasction context the receive is operating on</param>
        /// <param name="cancellationToken">Token to abort processing</param>
        /// <returns>A <seealso cref="TransportMessage"/> or <c>null</c> if no message can be dequeued</returns>
        protected virtual async Task<TransportMessage> ReceiveInternal(ITransactionContext context, CancellationToken cancellationToken)
        {
            var connection = await GetConnection(context);

            TransportMessage receivedTransportMessage;

            using (var selectCommand = connection.CreateCommand())
            {
                selectCommand.CommandText = $@"
	SET NOCOUNT ON

	;WITH TopCTE AS (
		SELECT	TOP 1
				[id],
				[headers],
				[body]
		FROM	{ReceiveTableName.QualifiedName} M WITH (ROWLOCK, READPAST)
		WHERE	
                M.[visible] < getdate()
		AND		M.[expiration] > getdate()
		ORDER
		BY		[priority] DESC,
				[id] ASC
	)
	DELETE	FROM TopCTE
	OUTPUT	deleted.[id] as [id],
			deleted.[headers] as [headers],
			deleted.[body] as [body]
						
						";

                try
                {
                    using (var reader = await selectCommand.ExecuteReaderAsync(cancellationToken))
                    {
                        receivedTransportMessage = await ExtractTransportMessageFromReader(reader, cancellationToken);
                    }
                }
                catch (Exception exception) when (cancellationToken.IsCancellationRequested)
                {
                    // ADO.NET does not throw the right exception when the task gets cancelled - therefore we need to do this:
                    throw new TaskCanceledException("Receive operation was cancelled", exception);
                }
            }

            return receivedTransportMessage;
        }

        /// <summary>
        /// Maps a <seealso cref="SqlDataReader"/> that's read a result from the message table into a <seealso cref="TransportMessage"/>
        /// </summary>
        /// <returns>A <seealso cref="TransportMessage"/> representing the row or <c>null</c> if no row was available</returns>
        protected static async Task<TransportMessage> ExtractTransportMessageFromReader(SqlDataReader reader, CancellationToken cancellationToken)
        {
            if (await reader.ReadAsync(cancellationToken) == false)
            {
                return null;
            }

            var headers = reader["headers"];
            var headersDictionary = HeaderSerializer.Deserialize((byte[])headers);
            var body = (byte[])reader["body"];

            return new TransportMessage(headersDictionary, body);
        }


        /// <summary>
        /// Gets the address a message will actually be sent to. Handles deferred messsages.
        /// </summary>
        protected static string GetDestinationAddressToUse(string destinationAddress, TransportMessage message)
        {
            return string.Equals(destinationAddress, MagicExternalTimeoutManagerAddress, StringComparison.CurrentCultureIgnoreCase)
                ? GetDeferredRecipient(message)
                : destinationAddress;
        }

        static string GetDeferredRecipient(TransportMessage message)
        {
            string destination;

            if (message.Headers.TryGetValue(Headers.DeferredRecipient, out destination))
            {
                return destination;
            }

            throw new InvalidOperationException($"Attempted to defer message, but no '{Headers.DeferredRecipient}' header was on the message");
        }

        /// <summary>
        /// Performs persistence of a message to the underlying table
        /// </summary>
        /// <param name="destinationAddress">Address the message will be sent to</param>
        /// <param name="message">Message to be sent</param>
        /// <param name="connection">Connection to use for writing to the database</param>
        protected async Task InnerSend(string destinationAddress, TransportMessage message, IDbConnection connection)
        {
            var sendTable = TableName.Parse(destinationAddress);
            
            using (var command = connection.CreateCommand())
            {
                command.CommandText = $@"
INSERT INTO {sendTable.QualifiedName}
(
    [headers],
    [body],
    [priority],
    [visible],
    [expiration]
)
VALUES
(
    @headers,
    @body,
    @priority,
    dateadd(ss, @visible, getdate()),
    dateadd(ss, @ttlseconds, getdate())
)";

                var headers = message.Headers.Clone();

                var priority = GetMessagePriority(headers);
                var initialVisibilityDelay = GetInitialVisibilityDelay(headers);
                var ttlSeconds = GetTtlSeconds(headers);

                // must be last because the other functions on the headers might change them
                var serializedHeaders = HeaderSerializer.Serialize(headers);

                command.Parameters.Add("headers", SqlDbType.VarBinary).Value = serializedHeaders;
                command.Parameters.Add("body", SqlDbType.VarBinary).Value = message.Body;
                command.Parameters.Add("priority", SqlDbType.Int).Value = priority;
                command.Parameters.Add("ttlseconds", SqlDbType.Int).Value = ttlSeconds;
                command.Parameters.Add("visible", SqlDbType.Int).Value = initialVisibilityDelay;

                await command.ExecuteNonQueryAsync();
            }
        }

        static int GetInitialVisibilityDelay(IDictionary<string, string> headers)
        {
            string deferredUntilDateTimeOffsetString;

            if (!headers.TryGetValue(Headers.DeferredUntil, out deferredUntilDateTimeOffsetString))
            {
                return 0;
            }

            var deferredUntilTime = deferredUntilDateTimeOffsetString.ToDateTimeOffset();

            headers.Remove(Headers.DeferredUntil);

            return (int)(deferredUntilTime - RebusTime.Now).TotalSeconds;
        }

        static int GetTtlSeconds(IReadOnlyDictionary<string, string> headers)
        {
            const int defaultTtlSecondsAbout60Years = int.MaxValue;

            if (!headers.ContainsKey(Headers.TimeToBeReceived))
                return defaultTtlSecondsAbout60Years;

            var timeToBeReceivedStr = headers[Headers.TimeToBeReceived];
            var timeToBeReceived = TimeSpan.Parse(timeToBeReceivedStr);

            return (int)timeToBeReceived.TotalSeconds;
        }

        async Task PerformExpiredMessagesCleanupCycle()
        {
            var results = 0;
            var stopwatch = Stopwatch.StartNew();

            while (true)
<<<<<<< HEAD
            {
                var connection = _connectionProvider.GetConnection( 3 ).ConfigureAwait( false ).GetAwaiter().GetResult();
                using ( connection )
                {
=======
            {
                using (var connection = await ConnectionProvider.GetConnection())
                {
>>>>>>> 6d8bf469
                    int affectedRows;

                    using (var command = connection.CreateCommand())
                    {
                        command.CommandText =
                            $@"
;with TopCTE as (
	SELECT TOP 1 [id] FROM {ReceiveTableName.QualifiedName} WITH (ROWLOCK, READPAST)
				WHERE 
                    [expiration] < getdate()
)
DELETE FROM TopCTE
";

                        affectedRows = await command.ExecuteNonQueryAsync();
                    }

                    results += affectedRows;

                    await connection.Complete();

                    if (affectedRows == 0) break;
                }
            }

            if (results > 0)
            {
                _log.Info("Performed expired messages cleanup in {cleanupTimeSeconds} - {expiredMessageCount} expired messages with recipient {queueName} were deleted",
                    stopwatch.Elapsed.TotalSeconds, results, ReceiveTableName.QualifiedName);
            }
        }

        static int GetMessagePriority(Dictionary<string, string> headers)
        {
            var valueOrNull = headers.GetValueOrNull(MessagePriorityHeaderKey);
            if (valueOrNull == null) return 0;

            try
            {
                return int.Parse(valueOrNull);
            }
            catch (Exception exception)
            {
                throw new FormatException($"Could not parse '{valueOrNull}' into an Int32!", exception);
            }
        }

        Task<IDbConnection> GetConnection(ITransactionContext context)
        {
            return context
                .GetOrAdd(CurrentConnectionKey,
                    async () =>
                    {
<<<<<<< HEAD
                        var dbConnection = await _connectionProvider.GetConnection( 3 );

=======
                        var dbConnection = await ConnectionProvider.GetConnection();
>>>>>>> 6d8bf469
                        context.OnCommitted(async () => await dbConnection.Complete());
                        context.OnDisposed(() =>
                        {
                            dbConnection.Dispose();
                        });
                        return dbConnection;
                    });
        }

        /// <summary>
        /// Shuts down the background timer
        /// </summary>
        public void Dispose()
        {
            if (_disposed) return;

            try
            {
                _expiredMessagesCleanupTask.Dispose();
            }
            finally
            {
                _disposed = true;
            }
        }
    }
}<|MERGE_RESOLUTION|>--- conflicted
+++ resolved
@@ -1,559 +1,545 @@
-﻿using System;
-using System.Collections.Generic;
-using System.Data;
-using System.Data.SqlClient;
-using System.Diagnostics;
-using System.Linq;
-using System.Threading;
-using System.Threading.Tasks;
-using Rebus.Bus;
-using Rebus.Exceptions;
-using Rebus.Extensions;
-using Rebus.Logging;
-using Rebus.Messages;
-using Rebus.Serialization;
-using Rebus.Threading;
-using Rebus.Time;
-using Rebus.Transport;
-
-namespace Rebus.SqlServer.Transport
-{
-    /// <summary>
-    /// Implementation of <see cref="ITransport"/> that uses SQL Server to do its thing
-    /// </summary>
-    public class SqlServerTransport : ITransport, IInitializable, IDisposable
-    {
-        static readonly HeaderSerializer HeaderSerializer = new HeaderSerializer();
-
-        /// <summary>
-        /// When a message is sent to this address, it will be deferred into the future!
-        /// </summary>
-        public const string MagicExternalTimeoutManagerAddress = "##### MagicExternalTimeoutManagerAddress #####";
-
-        /// <summary>
-        /// Special message priority header that can be used with the <see cref="SqlServerTransport"/>. The value must be an <see cref="Int32"/>
-        /// </summary>
-        public const string MessagePriorityHeaderKey = "rbs2-msg-priority";
-
-        /// <summary>
-        /// Key of the transport's currently used database connection. Can be retrieved from the context and used e.g.
-        /// in a connection provider which is then in turn used in repositories and such. This way, "exactly once delivery" can actually be had.
-        /// </summary>
-        public const string CurrentConnectionKey = "sql-server-transport-current-connection";
-
-        /// <summary>
-        /// Default interval that will be used for <see cref="ExpiredMessagesCleanupInterval"/> unless it is explicitly set to something else
-        /// </summary>
-        public static readonly TimeSpan DefaultExpiredMessagesCleanupInterval = TimeSpan.FromSeconds(20);
-
-        /// <summary>
-        /// Size, in the database, of the recipient column
-        /// </summary>
-        protected const int RecipientColumnSize = 200;
-
-        /// <summary>
-        /// Connection provider for obtaining a database connection
-        /// </summary>
-        protected readonly IDbConnectionProvider ConnectionProvider;
-
-        /// <summary>
-        /// Name of the table this transport is using for storage
-        /// </summary>
-        protected readonly TableName ReceiveTableName;
-
-        readonly AsyncBottleneck _bottleneck = new AsyncBottleneck(20);
-        readonly ILog _log;
-        readonly IAsyncTask _expiredMessagesCleanupTask;
-        bool _disposed;
-
-        /// <summary>
-        /// Constructs the transport with the given <see cref="IDbConnectionProvider"/>
-        /// </summary>
-        public SqlServerTransport(IDbConnectionProvider connectionProvider, string inputQueueName, IRebusLoggerFactory rebusLoggerFactory, IAsyncTaskFactory asyncTaskFactory)
-        {
-            if (connectionProvider == null) throw new ArgumentNullException(nameof(connectionProvider));
-            if (rebusLoggerFactory == null) throw new ArgumentNullException(nameof(rebusLoggerFactory));
-            if (asyncTaskFactory == null) throw new ArgumentNullException(nameof(asyncTaskFactory));
-
-            ConnectionProvider = connectionProvider;
-            ReceiveTableName = inputQueueName != null ? TableName.Parse(inputQueueName) : null;
-
-            _log = rebusLoggerFactory.GetLogger<SqlServerTransport>();
-
-            ExpiredMessagesCleanupInterval = DefaultExpiredMessagesCleanupInterval;
-
-            _expiredMessagesCleanupTask = asyncTaskFactory.Create("ExpiredMessagesCleanup", PerformExpiredMessagesCleanupCycle, intervalSeconds: 60);
-        }
-
-        /// <summary>
-        /// Initializes the transport by starting a task that deletes expired messages from the SQL table
-        /// </summary>
-        public void Initialize()
-        {
-            if (ReceiveTableName == null) return;
-
-            _expiredMessagesCleanupTask.Start();
-        }
-
-        /// <summary>
-        /// Configures the interval between periodic deletion of expired messages. Defaults to <see cref="DefaultExpiredMessagesCleanupInterval"/>
-        /// </summary>
-        public TimeSpan ExpiredMessagesCleanupInterval { get; set; }
-
-        /// <summary>
-        /// Gets the name that this SQL transport will use to query by when checking the messages table
-        /// </summary>
-        public string Address => ReceiveTableName?.QualifiedName;
-
-        /// <summary>
-        /// Creates the table named after the given <paramref name="address"/>
-        /// </summary>
-        public void CreateQueue(string address)
-        {
-            if (address == null) return;
-
-            AsyncHelpers.RunSync(() => EnsureTableIsCreatedAsync(TableName.Parse(address)));
-        }
-
-        /// <summary>
-        /// Checks if the table with the configured name exists - if not, it will be created
-        /// </summary>
-        public void EnsureTableIsCreated()
-        {
-            try
-            {
-                AsyncHelpers.RunSync(() => EnsureTableIsCreatedAsync(ReceiveTableName));
-            }
-            catch
-            {
-                // if it failed because of a collision between another thread doing the same thing, just try again once:
-                AsyncHelpers.RunSync(() => EnsureTableIsCreatedAsync(ReceiveTableName));
-            }
-        }
-
-        async Task EnsureTableIsCreatedAsync(TableName tableName)
-        {
-            try
-            {
-                await InnerEnsureTableIsCreatedAsync(tableName);
-            }
-            catch (Exception)
-            {
-                // if it fails the first time, and if it's because of some kind of conflict,
-                // we should run it again and see if the situation has stabilized
-                await InnerEnsureTableIsCreatedAsync(tableName);
-            }
-        }
-
-        async Task InnerEnsureTableIsCreatedAsync(TableName tableName)
-        {
-<<<<<<< HEAD
-            var connection = _connectionProvider.GetConnection( 3 ).ConfigureAwait( false ).GetAwaiter().GetResult();
-            using ( connection )
-=======
-            using (var connection = await ConnectionProvider.GetConnection())
->>>>>>> 6d8bf469
-            {
-                var tableNames = connection.GetTableNames();
-
-                if (tableNames.Contains(tableName))
-                {
-                    _log.Info("Database already contains a table named {tableName} - will not create anything", tableName.QualifiedName);
-                    await connection.Complete();
-                    return;
-                }
-
-                _log.Info("Table {tableName} does not exist - it will be created now", tableName.QualifiedName);
-
-                var receiveIndexName = $"IDX_RECEIVE_{tableName.Schema}_{tableName.Name}";
-                var expirationIndexName = $"IDX_EXPIRATION_{tableName.Schema}_{tableName.Name}";
-
-                ExecuteCommands(connection, $@"
-IF NOT EXISTS (SELECT 1 FROM sys.schemas WHERE name = '{tableName.Schema}')
-	EXEC('CREATE SCHEMA [{tableName.Schema}]')
-
-----
-
-IF NOT EXISTS (SELECT 1 FROM INFORMATION_SCHEMA.TABLES WHERE TABLE_SCHEMA = '{tableName.Schema}' AND TABLE_NAME = '{tableName.Name}')
-    CREATE TABLE {tableName.QualifiedName}
-    (
-	    [id] [bigint] IDENTITY(1,1) NOT NULL,
-	    [priority] [int] NOT NULL,
-        [expiration] [datetimeoffset] NOT NULL,
-        [visible] [datetimeoffset] NOT NULL,
-	    [headers] [varbinary](max) NOT NULL,
-	    [body] [varbinary](max) NOT NULL,
-        CONSTRAINT [PK_{tableName.Schema}_{tableName.Name}] PRIMARY KEY CLUSTERED 
-        (
-	        [priority] ASC,
-	        [id] ASC
-        )
-    )
-
-----
-
-IF NOT EXISTS (SELECT 1 FROM sys.indexes WHERE name = '{receiveIndexName}')
-    CREATE NONCLUSTERED INDEX [{receiveIndexName}] ON {tableName.QualifiedName}
-    (
-	    [priority] ASC,
-        [visible] ASC,
-        [expiration] ASC,
-	    [id] ASC
-    )
-
-----
-
-IF NOT EXISTS (SELECT 1 FROM sys.indexes WHERE name = '{expirationIndexName}')
-    CREATE NONCLUSTERED INDEX [{expirationIndexName}] ON {tableName.QualifiedName}
-    (
-        [expiration] ASC
-    )
-
-");
-
-                var additional = AdditionalSchemaModifications();
-                ExecuteCommands(connection, additional);
-                await connection.Complete();
-            }
-        }
-
-        /// <summary>
-        /// Provides an oppurtunity for derived implementations to also update the schema
-        /// </summary>
-        protected virtual string AdditionalSchemaModifications()
-        {
-            return string.Empty;
-        }
-
-        static void ExecuteCommands(IDbConnection connection, string sqlCommands)
-        {
-            foreach (var sqlCommand in sqlCommands.Split(new[] { "----" }, StringSplitOptions.RemoveEmptyEntries))
-            {
-                using (var command = connection.CreateCommand())
-                {
-                    command.CommandText = sqlCommand;
-
-                    Execute(command);
-                }
-            }
-        }
-
-        static void Execute(IDbCommand command)
-        {
-            try
-            {
-                command.ExecuteNonQuery();
-            }
-            catch (SqlException exception)
-            {
-                throw new RebusApplicationException(exception, $@"Error executing SQL command
-{command.CommandText}
-");
-            }
-        }
-
-        /// <summary>
-        /// Sends the given transport message to the specified destination queue address by adding it to the queue's table.
-        /// </summary>
-        public virtual async Task Send(string destinationAddress, TransportMessage message, ITransactionContext context)
-        {
-            var connection = await GetConnection(context);
-
-            var destinationAddressToUse = GetDestinationAddressToUse(destinationAddress, message);
-
-            try
-            {
-                await InnerSend(destinationAddressToUse, message, connection);
-            }
-            catch (Exception e)
-            {
-                throw new RebusApplicationException(e, $"Unable to send to destination {destinationAddress}");
-            }
-        }
-
-        /// <summary>
-        /// Receives the next message by querying the input queue table for a message with a recipient matching this transport's <see cref="Address"/>
-        /// </summary>
-        public async Task<TransportMessage> Receive(ITransactionContext context, CancellationToken cancellationToken)
-        {
-            using (await _bottleneck.Enter(cancellationToken))
-            {
-                return await ReceiveInternal(context, cancellationToken);
-            }
-        }
-
-        /// <summary>
-        /// Handle retrieving a message from the queue, decoding it, and performing any transaction maintenance.
-        /// </summary>
-        /// <param name="context">Tranasction context the receive is operating on</param>
-        /// <param name="cancellationToken">Token to abort processing</param>
-        /// <returns>A <seealso cref="TransportMessage"/> or <c>null</c> if no message can be dequeued</returns>
-        protected virtual async Task<TransportMessage> ReceiveInternal(ITransactionContext context, CancellationToken cancellationToken)
-        {
-            var connection = await GetConnection(context);
-
-            TransportMessage receivedTransportMessage;
-
-            using (var selectCommand = connection.CreateCommand())
-            {
-                selectCommand.CommandText = $@"
-	SET NOCOUNT ON
-
-	;WITH TopCTE AS (
-		SELECT	TOP 1
-				[id],
-				[headers],
-				[body]
-		FROM	{ReceiveTableName.QualifiedName} M WITH (ROWLOCK, READPAST)
-		WHERE	
-                M.[visible] < getdate()
-		AND		M.[expiration] > getdate()
-		ORDER
-		BY		[priority] DESC,
-				[id] ASC
-	)
-	DELETE	FROM TopCTE
-	OUTPUT	deleted.[id] as [id],
-			deleted.[headers] as [headers],
-			deleted.[body] as [body]
-						
-						";
-
-                try
-                {
-                    using (var reader = await selectCommand.ExecuteReaderAsync(cancellationToken))
-                    {
-                        receivedTransportMessage = await ExtractTransportMessageFromReader(reader, cancellationToken);
-                    }
-                }
-                catch (Exception exception) when (cancellationToken.IsCancellationRequested)
-                {
-                    // ADO.NET does not throw the right exception when the task gets cancelled - therefore we need to do this:
-                    throw new TaskCanceledException("Receive operation was cancelled", exception);
-                }
-            }
-
-            return receivedTransportMessage;
-        }
-
-        /// <summary>
-        /// Maps a <seealso cref="SqlDataReader"/> that's read a result from the message table into a <seealso cref="TransportMessage"/>
-        /// </summary>
-        /// <returns>A <seealso cref="TransportMessage"/> representing the row or <c>null</c> if no row was available</returns>
-        protected static async Task<TransportMessage> ExtractTransportMessageFromReader(SqlDataReader reader, CancellationToken cancellationToken)
-        {
-            if (await reader.ReadAsync(cancellationToken) == false)
-            {
-                return null;
-            }
-
-            var headers = reader["headers"];
-            var headersDictionary = HeaderSerializer.Deserialize((byte[])headers);
-            var body = (byte[])reader["body"];
-
-            return new TransportMessage(headersDictionary, body);
-        }
-
-
-        /// <summary>
-        /// Gets the address a message will actually be sent to. Handles deferred messsages.
-        /// </summary>
-        protected static string GetDestinationAddressToUse(string destinationAddress, TransportMessage message)
-        {
-            return string.Equals(destinationAddress, MagicExternalTimeoutManagerAddress, StringComparison.CurrentCultureIgnoreCase)
-                ? GetDeferredRecipient(message)
-                : destinationAddress;
-        }
-
-        static string GetDeferredRecipient(TransportMessage message)
-        {
-            string destination;
-
-            if (message.Headers.TryGetValue(Headers.DeferredRecipient, out destination))
-            {
-                return destination;
-            }
-
-            throw new InvalidOperationException($"Attempted to defer message, but no '{Headers.DeferredRecipient}' header was on the message");
-        }
-
-        /// <summary>
-        /// Performs persistence of a message to the underlying table
-        /// </summary>
-        /// <param name="destinationAddress">Address the message will be sent to</param>
-        /// <param name="message">Message to be sent</param>
-        /// <param name="connection">Connection to use for writing to the database</param>
-        protected async Task InnerSend(string destinationAddress, TransportMessage message, IDbConnection connection)
-        {
-            var sendTable = TableName.Parse(destinationAddress);
-            
-            using (var command = connection.CreateCommand())
-            {
-                command.CommandText = $@"
-INSERT INTO {sendTable.QualifiedName}
-(
-    [headers],
-    [body],
-    [priority],
-    [visible],
-    [expiration]
-)
-VALUES
-(
-    @headers,
-    @body,
-    @priority,
-    dateadd(ss, @visible, getdate()),
-    dateadd(ss, @ttlseconds, getdate())
-)";
-
-                var headers = message.Headers.Clone();
-
-                var priority = GetMessagePriority(headers);
-                var initialVisibilityDelay = GetInitialVisibilityDelay(headers);
-                var ttlSeconds = GetTtlSeconds(headers);
-
-                // must be last because the other functions on the headers might change them
-                var serializedHeaders = HeaderSerializer.Serialize(headers);
-
-                command.Parameters.Add("headers", SqlDbType.VarBinary).Value = serializedHeaders;
-                command.Parameters.Add("body", SqlDbType.VarBinary).Value = message.Body;
-                command.Parameters.Add("priority", SqlDbType.Int).Value = priority;
-                command.Parameters.Add("ttlseconds", SqlDbType.Int).Value = ttlSeconds;
-                command.Parameters.Add("visible", SqlDbType.Int).Value = initialVisibilityDelay;
-
-                await command.ExecuteNonQueryAsync();
-            }
-        }
-
-        static int GetInitialVisibilityDelay(IDictionary<string, string> headers)
-        {
-            string deferredUntilDateTimeOffsetString;
-
-            if (!headers.TryGetValue(Headers.DeferredUntil, out deferredUntilDateTimeOffsetString))
-            {
-                return 0;
-            }
-
-            var deferredUntilTime = deferredUntilDateTimeOffsetString.ToDateTimeOffset();
-
-            headers.Remove(Headers.DeferredUntil);
-
-            return (int)(deferredUntilTime - RebusTime.Now).TotalSeconds;
-        }
-
-        static int GetTtlSeconds(IReadOnlyDictionary<string, string> headers)
-        {
-            const int defaultTtlSecondsAbout60Years = int.MaxValue;
-
-            if (!headers.ContainsKey(Headers.TimeToBeReceived))
-                return defaultTtlSecondsAbout60Years;
-
-            var timeToBeReceivedStr = headers[Headers.TimeToBeReceived];
-            var timeToBeReceived = TimeSpan.Parse(timeToBeReceivedStr);
-
-            return (int)timeToBeReceived.TotalSeconds;
-        }
-
-        async Task PerformExpiredMessagesCleanupCycle()
-        {
-            var results = 0;
-            var stopwatch = Stopwatch.StartNew();
-
-            while (true)
-<<<<<<< HEAD
-            {
-                var connection = _connectionProvider.GetConnection( 3 ).ConfigureAwait( false ).GetAwaiter().GetResult();
-                using ( connection )
-                {
-=======
-            {
-                using (var connection = await ConnectionProvider.GetConnection())
-                {
->>>>>>> 6d8bf469
-                    int affectedRows;
-
-                    using (var command = connection.CreateCommand())
-                    {
-                        command.CommandText =
-                            $@"
-;with TopCTE as (
-	SELECT TOP 1 [id] FROM {ReceiveTableName.QualifiedName} WITH (ROWLOCK, READPAST)
-				WHERE 
-                    [expiration] < getdate()
-)
-DELETE FROM TopCTE
-";
-
-                        affectedRows = await command.ExecuteNonQueryAsync();
-                    }
-
-                    results += affectedRows;
-
-                    await connection.Complete();
-
-                    if (affectedRows == 0) break;
-                }
-            }
-
-            if (results > 0)
-            {
-                _log.Info("Performed expired messages cleanup in {cleanupTimeSeconds} - {expiredMessageCount} expired messages with recipient {queueName} were deleted",
-                    stopwatch.Elapsed.TotalSeconds, results, ReceiveTableName.QualifiedName);
-            }
-        }
-
-        static int GetMessagePriority(Dictionary<string, string> headers)
-        {
-            var valueOrNull = headers.GetValueOrNull(MessagePriorityHeaderKey);
-            if (valueOrNull == null) return 0;
-
-            try
-            {
-                return int.Parse(valueOrNull);
-            }
-            catch (Exception exception)
-            {
-                throw new FormatException($"Could not parse '{valueOrNull}' into an Int32!", exception);
-            }
-        }
-
-        Task<IDbConnection> GetConnection(ITransactionContext context)
-        {
-            return context
-                .GetOrAdd(CurrentConnectionKey,
-                    async () =>
-                    {
-<<<<<<< HEAD
-                        var dbConnection = await _connectionProvider.GetConnection( 3 );
-
-=======
-                        var dbConnection = await ConnectionProvider.GetConnection();
->>>>>>> 6d8bf469
-                        context.OnCommitted(async () => await dbConnection.Complete());
-                        context.OnDisposed(() =>
-                        {
-                            dbConnection.Dispose();
-                        });
-                        return dbConnection;
-                    });
-        }
-
-        /// <summary>
-        /// Shuts down the background timer
-        /// </summary>
-        public void Dispose()
-        {
-            if (_disposed) return;
-
-            try
-            {
-                _expiredMessagesCleanupTask.Dispose();
-            }
-            finally
-            {
-                _disposed = true;
-            }
-        }
-    }
+﻿using System;
+using System.Collections.Generic;
+using System.Data;
+using System.Data.SqlClient;
+using System.Diagnostics;
+using System.Linq;
+using System.Threading;
+using System.Threading.Tasks;
+using Rebus.Bus;
+using Rebus.Exceptions;
+using Rebus.Extensions;
+using Rebus.Logging;
+using Rebus.Messages;
+using Rebus.Serialization;
+using Rebus.Threading;
+using Rebus.Time;
+using Rebus.Transport;
+
+namespace Rebus.SqlServer.Transport
+{
+    /// <summary>
+    /// Implementation of <see cref="ITransport"/> that uses SQL Server to do its thing
+    /// </summary>
+    public class SqlServerTransport : ITransport, IInitializable, IDisposable
+    {
+        static readonly HeaderSerializer HeaderSerializer = new HeaderSerializer();
+
+        /// <summary>
+        /// When a message is sent to this address, it will be deferred into the future!
+        /// </summary>
+        public const string MagicExternalTimeoutManagerAddress = "##### MagicExternalTimeoutManagerAddress #####";
+
+        /// <summary>
+        /// Special message priority header that can be used with the <see cref="SqlServerTransport"/>. The value must be an <see cref="Int32"/>
+        /// </summary>
+        public const string MessagePriorityHeaderKey = "rbs2-msg-priority";
+
+        /// <summary>
+        /// Key of the transport's currently used database connection. Can be retrieved from the context and used e.g.
+        /// in a connection provider which is then in turn used in repositories and such. This way, "exactly once delivery" can actually be had.
+        /// </summary>
+        public const string CurrentConnectionKey = "sql-server-transport-current-connection";
+
+        /// <summary>
+        /// Default interval that will be used for <see cref="ExpiredMessagesCleanupInterval"/> unless it is explicitly set to something else
+        /// </summary>
+        public static readonly TimeSpan DefaultExpiredMessagesCleanupInterval = TimeSpan.FromSeconds(20);
+
+        /// <summary>
+        /// Size, in the database, of the recipient column
+        /// </summary>
+        protected const int RecipientColumnSize = 200;
+
+        /// <summary>
+        /// Connection provider for obtaining a database connection
+        /// </summary>
+        protected readonly IDbConnectionProvider ConnectionProvider;
+
+        /// <summary>
+        /// Name of the table this transport is using for storage
+        /// </summary>
+        protected readonly TableName ReceiveTableName;
+
+        readonly AsyncBottleneck _bottleneck = new AsyncBottleneck(20);
+        readonly ILog _log;
+        readonly IAsyncTask _expiredMessagesCleanupTask;
+        bool _disposed;
+
+        /// <summary>
+        /// Constructs the transport with the given <see cref="IDbConnectionProvider"/>
+        /// </summary>
+        public SqlServerTransport(IDbConnectionProvider connectionProvider, string inputQueueName, IRebusLoggerFactory rebusLoggerFactory, IAsyncTaskFactory asyncTaskFactory)
+        {
+            if (connectionProvider == null) throw new ArgumentNullException(nameof(connectionProvider));
+            if (rebusLoggerFactory == null) throw new ArgumentNullException(nameof(rebusLoggerFactory));
+            if (asyncTaskFactory == null) throw new ArgumentNullException(nameof(asyncTaskFactory));
+
+            ConnectionProvider = connectionProvider;
+            ReceiveTableName = inputQueueName != null ? TableName.Parse(inputQueueName) : null;
+
+            _log = rebusLoggerFactory.GetLogger<SqlServerTransport>();
+
+            ExpiredMessagesCleanupInterval = DefaultExpiredMessagesCleanupInterval;
+
+            _expiredMessagesCleanupTask = asyncTaskFactory.Create("ExpiredMessagesCleanup", PerformExpiredMessagesCleanupCycle, intervalSeconds: 60);
+        }
+
+        /// <summary>
+        /// Initializes the transport by starting a task that deletes expired messages from the SQL table
+        /// </summary>
+        public void Initialize()
+        {
+            if (ReceiveTableName == null) return;
+
+            _expiredMessagesCleanupTask.Start();
+        }
+
+        /// <summary>
+        /// Configures the interval between periodic deletion of expired messages. Defaults to <see cref="DefaultExpiredMessagesCleanupInterval"/>
+        /// </summary>
+        public TimeSpan ExpiredMessagesCleanupInterval { get; set; }
+
+        /// <summary>
+        /// Gets the name that this SQL transport will use to query by when checking the messages table
+        /// </summary>
+        public string Address => ReceiveTableName?.QualifiedName;
+
+        /// <summary>
+        /// Creates the table named after the given <paramref name="address"/>
+        /// </summary>
+        public void CreateQueue(string address)
+        {
+            if (address == null) return;
+
+            AsyncHelpers.RunSync(() => EnsureTableIsCreatedAsync(TableName.Parse(address)));
+        }
+
+        /// <summary>
+        /// Checks if the table with the configured name exists - if not, it will be created
+        /// </summary>
+        public void EnsureTableIsCreated()
+        {
+            try
+            {
+                AsyncHelpers.RunSync(() => EnsureTableIsCreatedAsync(ReceiveTableName));
+            }
+            catch
+            {
+                // if it failed because of a collision between another thread doing the same thing, just try again once:
+                AsyncHelpers.RunSync(() => EnsureTableIsCreatedAsync(ReceiveTableName));
+            }
+        }
+
+        async Task EnsureTableIsCreatedAsync(TableName tableName)
+        {
+            try
+            {
+                await InnerEnsureTableIsCreatedAsync(tableName);
+            }
+            catch (Exception)
+            {
+                // if it fails the first time, and if it's because of some kind of conflict,
+                // we should run it again and see if the situation has stabilized
+                await InnerEnsureTableIsCreatedAsync(tableName);
+            }
+        }
+
+        async Task InnerEnsureTableIsCreatedAsync(TableName tableName)
+        {
+            var connection = _connectionProvider.GetConnection( 3 ).ConfigureAwait( false ).GetAwaiter().GetResult();
+            using ( connection )
+            {
+                var tableNames = connection.GetTableNames();
+
+                if (tableNames.Contains(tableName))
+                {
+                    _log.Info("Database already contains a table named {tableName} - will not create anything", tableName.QualifiedName);
+                    await connection.Complete();
+                    return;
+                }
+
+                _log.Info("Table {tableName} does not exist - it will be created now", tableName.QualifiedName);
+
+                var receiveIndexName = $"IDX_RECEIVE_{tableName.Schema}_{tableName.Name}";
+                var expirationIndexName = $"IDX_EXPIRATION_{tableName.Schema}_{tableName.Name}";
+
+                ExecuteCommands(connection, $@"
+IF NOT EXISTS (SELECT 1 FROM sys.schemas WHERE name = '{tableName.Schema}')
+	EXEC('CREATE SCHEMA [{tableName.Schema}]')
+
+----
+
+IF NOT EXISTS (SELECT 1 FROM INFORMATION_SCHEMA.TABLES WHERE TABLE_SCHEMA = '{tableName.Schema}' AND TABLE_NAME = '{tableName.Name}')
+    CREATE TABLE {tableName.QualifiedName}
+    (
+	    [id] [bigint] IDENTITY(1,1) NOT NULL,
+	    [priority] [int] NOT NULL,
+        [expiration] [datetimeoffset] NOT NULL,
+        [visible] [datetimeoffset] NOT NULL,
+	    [headers] [varbinary](max) NOT NULL,
+	    [body] [varbinary](max) NOT NULL,
+        CONSTRAINT [PK_{tableName.Schema}_{tableName.Name}] PRIMARY KEY CLUSTERED 
+        (
+	        [priority] ASC,
+	        [id] ASC
+        )
+    )
+
+----
+
+IF NOT EXISTS (SELECT 1 FROM sys.indexes WHERE name = '{receiveIndexName}')
+    CREATE NONCLUSTERED INDEX [{receiveIndexName}] ON {tableName.QualifiedName}
+    (
+	    [priority] ASC,
+        [visible] ASC,
+        [expiration] ASC,
+	    [id] ASC
+    )
+
+----
+
+IF NOT EXISTS (SELECT 1 FROM sys.indexes WHERE name = '{expirationIndexName}')
+    CREATE NONCLUSTERED INDEX [{expirationIndexName}] ON {tableName.QualifiedName}
+    (
+        [expiration] ASC
+    )
+
+");
+
+                var additional = AdditionalSchemaModifications();
+                ExecuteCommands(connection, additional);
+                await connection.Complete();
+            }
+        }
+
+        /// <summary>
+        /// Provides an oppurtunity for derived implementations to also update the schema
+        /// </summary>
+        protected virtual string AdditionalSchemaModifications()
+        {
+            return string.Empty;
+        }
+
+        static void ExecuteCommands(IDbConnection connection, string sqlCommands)
+        {
+            foreach (var sqlCommand in sqlCommands.Split(new[] { "----" }, StringSplitOptions.RemoveEmptyEntries))
+            {
+                using (var command = connection.CreateCommand())
+                {
+                    command.CommandText = sqlCommand;
+
+                    Execute(command);
+                }
+            }
+        }
+
+        static void Execute(IDbCommand command)
+        {
+            try
+            {
+                command.ExecuteNonQuery();
+            }
+            catch (SqlException exception)
+            {
+                throw new RebusApplicationException(exception, $@"Error executing SQL command
+{command.CommandText}
+");
+            }
+        }
+
+        /// <summary>
+        /// Sends the given transport message to the specified destination queue address by adding it to the queue's table.
+        /// </summary>
+        public virtual async Task Send(string destinationAddress, TransportMessage message, ITransactionContext context)
+        {
+            var connection = await GetConnection(context);
+
+            var destinationAddressToUse = GetDestinationAddressToUse(destinationAddress, message);
+
+            try
+            {
+                await InnerSend(destinationAddressToUse, message, connection);
+            }
+            catch (Exception e)
+            {
+                throw new RebusApplicationException(e, $"Unable to send to destination {destinationAddress}");
+            }
+        }
+
+        /// <summary>
+        /// Receives the next message by querying the input queue table for a message with a recipient matching this transport's <see cref="Address"/>
+        /// </summary>
+        public async Task<TransportMessage> Receive(ITransactionContext context, CancellationToken cancellationToken)
+        {
+            using (await _bottleneck.Enter(cancellationToken))
+            {
+                return await ReceiveInternal(context, cancellationToken);
+            }
+        }
+
+        /// <summary>
+        /// Handle retrieving a message from the queue, decoding it, and performing any transaction maintenance.
+        /// </summary>
+        /// <param name="context">Tranasction context the receive is operating on</param>
+        /// <param name="cancellationToken">Token to abort processing</param>
+        /// <returns>A <seealso cref="TransportMessage"/> or <c>null</c> if no message can be dequeued</returns>
+        protected virtual async Task<TransportMessage> ReceiveInternal(ITransactionContext context, CancellationToken cancellationToken)
+        {
+            var connection = await GetConnection(context);
+
+            TransportMessage receivedTransportMessage;
+
+            using (var selectCommand = connection.CreateCommand())
+            {
+                selectCommand.CommandText = $@"
+	SET NOCOUNT ON
+
+	;WITH TopCTE AS (
+		SELECT	TOP 1
+				[id],
+				[headers],
+				[body]
+		FROM	{ReceiveTableName.QualifiedName} M WITH (ROWLOCK, READPAST)
+		WHERE	
+                M.[visible] < getdate()
+		AND		M.[expiration] > getdate()
+		ORDER
+		BY		[priority] DESC,
+				[id] ASC
+	)
+	DELETE	FROM TopCTE
+	OUTPUT	deleted.[id] as [id],
+			deleted.[headers] as [headers],
+			deleted.[body] as [body]
+						
+						";
+
+                try
+                {
+                    using (var reader = await selectCommand.ExecuteReaderAsync(cancellationToken))
+                    {
+                        receivedTransportMessage = await ExtractTransportMessageFromReader(reader, cancellationToken);
+                    }
+                }
+                catch (Exception exception) when (cancellationToken.IsCancellationRequested)
+                {
+                    // ADO.NET does not throw the right exception when the task gets cancelled - therefore we need to do this:
+                    throw new TaskCanceledException("Receive operation was cancelled", exception);
+                }
+            }
+
+            return receivedTransportMessage;
+        }
+
+        /// <summary>
+        /// Maps a <seealso cref="SqlDataReader"/> that's read a result from the message table into a <seealso cref="TransportMessage"/>
+        /// </summary>
+        /// <returns>A <seealso cref="TransportMessage"/> representing the row or <c>null</c> if no row was available</returns>
+        protected static async Task<TransportMessage> ExtractTransportMessageFromReader(SqlDataReader reader, CancellationToken cancellationToken)
+        {
+            if (await reader.ReadAsync(cancellationToken) == false)
+            {
+                return null;
+            }
+
+            var headers = reader["headers"];
+            var headersDictionary = HeaderSerializer.Deserialize((byte[])headers);
+            var body = (byte[])reader["body"];
+
+            return new TransportMessage(headersDictionary, body);
+        }
+
+
+        /// <summary>
+        /// Gets the address a message will actually be sent to. Handles deferred messsages.
+        /// </summary>
+        protected static string GetDestinationAddressToUse(string destinationAddress, TransportMessage message)
+        {
+            return string.Equals(destinationAddress, MagicExternalTimeoutManagerAddress, StringComparison.CurrentCultureIgnoreCase)
+                ? GetDeferredRecipient(message)
+                : destinationAddress;
+        }
+
+        static string GetDeferredRecipient(TransportMessage message)
+        {
+            string destination;
+
+            if (message.Headers.TryGetValue(Headers.DeferredRecipient, out destination))
+            {
+                return destination;
+            }
+
+            throw new InvalidOperationException($"Attempted to defer message, but no '{Headers.DeferredRecipient}' header was on the message");
+        }
+
+        /// <summary>
+        /// Performs persistence of a message to the underlying table
+        /// </summary>
+        /// <param name="destinationAddress">Address the message will be sent to</param>
+        /// <param name="message">Message to be sent</param>
+        /// <param name="connection">Connection to use for writing to the database</param>
+        protected async Task InnerSend(string destinationAddress, TransportMessage message, IDbConnection connection)
+        {
+            var sendTable = TableName.Parse(destinationAddress);
+            
+            using (var command = connection.CreateCommand())
+            {
+                command.CommandText = $@"
+INSERT INTO {sendTable.QualifiedName}
+(
+    [headers],
+    [body],
+    [priority],
+    [visible],
+    [expiration]
+)
+VALUES
+(
+    @headers,
+    @body,
+    @priority,
+    dateadd(ss, @visible, getdate()),
+    dateadd(ss, @ttlseconds, getdate())
+)";
+
+                var headers = message.Headers.Clone();
+
+                var priority = GetMessagePriority(headers);
+                var initialVisibilityDelay = GetInitialVisibilityDelay(headers);
+                var ttlSeconds = GetTtlSeconds(headers);
+
+                // must be last because the other functions on the headers might change them
+                var serializedHeaders = HeaderSerializer.Serialize(headers);
+
+                command.Parameters.Add("headers", SqlDbType.VarBinary).Value = serializedHeaders;
+                command.Parameters.Add("body", SqlDbType.VarBinary).Value = message.Body;
+                command.Parameters.Add("priority", SqlDbType.Int).Value = priority;
+                command.Parameters.Add("ttlseconds", SqlDbType.Int).Value = ttlSeconds;
+                command.Parameters.Add("visible", SqlDbType.Int).Value = initialVisibilityDelay;
+
+                await command.ExecuteNonQueryAsync();
+            }
+        }
+
+        static int GetInitialVisibilityDelay(IDictionary<string, string> headers)
+        {
+            string deferredUntilDateTimeOffsetString;
+
+            if (!headers.TryGetValue(Headers.DeferredUntil, out deferredUntilDateTimeOffsetString))
+            {
+                return 0;
+            }
+
+            var deferredUntilTime = deferredUntilDateTimeOffsetString.ToDateTimeOffset();
+
+            headers.Remove(Headers.DeferredUntil);
+
+            return (int)(deferredUntilTime - RebusTime.Now).TotalSeconds;
+        }
+
+        static int GetTtlSeconds(IReadOnlyDictionary<string, string> headers)
+        {
+            const int defaultTtlSecondsAbout60Years = int.MaxValue;
+
+            if (!headers.ContainsKey(Headers.TimeToBeReceived))
+                return defaultTtlSecondsAbout60Years;
+
+            var timeToBeReceivedStr = headers[Headers.TimeToBeReceived];
+            var timeToBeReceived = TimeSpan.Parse(timeToBeReceivedStr);
+
+            return (int)timeToBeReceived.TotalSeconds;
+        }
+
+        async Task PerformExpiredMessagesCleanupCycle()
+        {
+            var results = 0;
+            var stopwatch = Stopwatch.StartNew();
+
+            while (true)
+            {
+                var connection = _connectionProvider.GetConnection( 3 ).ConfigureAwait( false ).GetAwaiter().GetResult();
+                using ( connection )
+                {
+                    int affectedRows;
+
+                    using (var command = connection.CreateCommand())
+                    {
+                        command.CommandText =
+                            $@"
+;with TopCTE as (
+	SELECT TOP 1 [id] FROM {ReceiveTableName.QualifiedName} WITH (ROWLOCK, READPAST)
+				WHERE 
+                    [expiration] < getdate()
+)
+DELETE FROM TopCTE
+";
+
+                        affectedRows = await command.ExecuteNonQueryAsync();
+                    }
+
+                    results += affectedRows;
+
+                    await connection.Complete();
+
+                    if (affectedRows == 0) break;
+                }
+            }
+
+            if (results > 0)
+            {
+                _log.Info("Performed expired messages cleanup in {cleanupTimeSeconds} - {expiredMessageCount} expired messages with recipient {queueName} were deleted",
+                    stopwatch.Elapsed.TotalSeconds, results, ReceiveTableName.QualifiedName);
+            }
+        }
+
+        static int GetMessagePriority(Dictionary<string, string> headers)
+        {
+            var valueOrNull = headers.GetValueOrNull(MessagePriorityHeaderKey);
+            if (valueOrNull == null) return 0;
+
+            try
+            {
+                return int.Parse(valueOrNull);
+            }
+            catch (Exception exception)
+            {
+                throw new FormatException($"Could not parse '{valueOrNull}' into an Int32!", exception);
+            }
+        }
+
+        Task<IDbConnection> GetConnection(ITransactionContext context)
+        {
+            return context
+                .GetOrAdd(CurrentConnectionKey,
+                    async () =>
+                    {
+                        var dbConnection = await _connectionProvider.GetConnection( 3 );
+
+                        context.OnCommitted(async () => await dbConnection.Complete());
+                        context.OnDisposed(() =>
+                        {
+                            dbConnection.Dispose();
+                        });
+                        return dbConnection;
+                    });
+        }
+
+        /// <summary>
+        /// Shuts down the background timer
+        /// </summary>
+        public void Dispose()
+        {
+            if (_disposed) return;
+
+            try
+            {
+                _expiredMessagesCleanupTask.Dispose();
+            }
+            finally
+            {
+                _disposed = true;
+            }
+        }
+    }
 }